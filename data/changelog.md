--- conflicted
+++ resolved
@@ -1,9 +1,7 @@
-<<<<<<< HEAD
-* **New:** Added a name generator for shrines. @alfonsomartinezs
-=======
+
+* **Enhancement:** Name generator now works for shrines. @alfonsomartinezs
 * **Enhancement:** GitHub usernames in the changelog are now links, making it
   easier to attribute work. @MikkelPaulson
->>>>>>> 6f591121
 * **Enhancement:** The input box now scrolls with the page. @alfonsomartinezs
 * **Bug:** Update outdated references in the documentation about the app being
   case-sensitive, and a bit of expectation management around the project being
